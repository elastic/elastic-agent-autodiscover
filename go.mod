--- conflicted
+++ resolved
@@ -15,7 +15,6 @@
 )
 
 require (
-<<<<<<< HEAD
 	github.com/Microsoft/go-winio v0.5.2 // indirect
 	github.com/cyphar/filepath-securejoin v0.2.3 // indirect
 	github.com/davecgh/go-spew v1.1.1 // indirect
@@ -72,10 +71,7 @@
 )
 
 require (
-	github.com/containerd/containerd v1.5.13 // indirect
-=======
 	github.com/containerd/containerd v1.5.18 // indirect
->>>>>>> 9658939a
 	github.com/docker/distribution v2.8.0+incompatible // indirect
 	github.com/elastic/go-licenser v0.4.0
 	github.com/elastic/go-ucfg v0.8.5
