--- conflicted
+++ resolved
@@ -218,7 +218,6 @@
 				if len(parts) == 2 {
 					hintKey := fmt.Sprintf("%s.%s", parts[0], parts[1])
 					//We check whether the provided annotation follows the supported format and vocabulary. The check happens for annotations that have prefix co.elastic
-<<<<<<< HEAD
 					if len(datastreamlist) > 0 { // We check if data_streams are defined and we also retrieve the hints per data_stream. Only applicabel in elastic-agent
 						found = checkSupportedHints(parts[1], allSupportedHints, datastreamlist)
 						incorrecthints = checkSupportedHintsSets(annotations, key, prefix, parts[1], datastreamlist, allSupportedHints, incorrecthints)
@@ -229,9 +228,6 @@
 						found = checkSupportedHints(parts[1], allSupportedHints, []string{})
 					}
 					//end of check
-=======
-					found = checkSupportedHints(parts[1], allSupportedHints)
->>>>>>> 74905584
 
 					// Insert only if there is no entry already. container level annotations take
 					// higher priority.
@@ -256,7 +252,6 @@
 						if strings.HasPrefix(hintKey, container) {
 							// Split the key to get part[1] to be the hint
 							parts := strings.Split(hintKey, "/")
-<<<<<<< HEAD
 							// We check whether the provided annotation follows the supported format and vocabulary. The check happens for annotations that have prefix co.elastic
 							if len(datastreamlist) > 0 { // We check if data_streams are defined and we also retrieve the hints per data_stream. Only applicabel in elastic-agent
 								found = checkSupportedHints(parts[1], allSupportedHints, datastreamlist)
@@ -269,10 +264,6 @@
 							}
 							//end of check
 
-=======
-							//We check whether the provided annotation follows the supported format and vocabulary. The check happens for annotations that have prefix co.elastic
-							found = checkSupportedHints(parts[1], allSupportedHints)
->>>>>>> 74905584
 							if len(parts) == 2 {
 								// key will be the hint type
 								hintKey := fmt.Sprintf("%s.%s", key, parts[1])
@@ -335,7 +326,6 @@
 }
 
 // checkSupportedHints gets a specific hint annotation and compares it with the supported list of hints
-<<<<<<< HEAD
 func checkSupportedHints(actualannotation string, allSupportedHints []string, streamvalue []string) bool {
 	found := false
 	if len(streamvalue) > 0 {
@@ -376,15 +366,4 @@
 		}
 	}
 	return incorrecthints
-=======
-func checkSupportedHints(actualannotation string, allSupportedHints []string) bool {
-	found := false
-	for _, checksupported := range allSupportedHints {
-		if actualannotation == checksupported {
-			found = true
-			break
-		}
-	}
-	return found
->>>>>>> 74905584
 }