--- conflicted
+++ resolved
@@ -232,12 +232,7 @@
 // cacheObject updates watcher with the old version of cache objects before change during update events
 func (w *watcher) cacheObject(o interface{}) {
 	if old, ok := o.(runtime.Object); !ok {
-<<<<<<< HEAD
-		w.logger.Debugf("Old Object was not retrieved from cache: %v", o)
-		w.oldobject = nil
-=======
 		utilruntime.HandleError(fmt.Errorf("expected object in cache got %#v", o))
->>>>>>> 66f616c4
 	} else {
 		w.oldobject = old
 	}
